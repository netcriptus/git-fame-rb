--- conflicted
+++ resolved
@@ -31,18 +31,10 @@
   config.include GitFame::Startup
   config.mock_with :rspec
   config.order = "random"
-<<<<<<< HEAD
-  config.before(:all) do
-    @repository = File.join(File.dirname(File.dirname(__FILE__)), "spec/fixtures/gash")
-    Dir.chdir(@repository) do
-      `git checkout 7ab01bc5a720`
-    end
-=======
   config.expect_with(:rspec) { |c| c.syntax = [:should, :expect] }
   config.fail_fast = false
   config.before(:all) do
     Dir.chdir(repository) { system "git checkout 7ab01bc5a720 > /dev/null 2>&1" }
->>>>>>> b50d51bd
   end
 
   # Remove this line to allow Kernel#puts
