--- conflicted
+++ resolved
@@ -48,11 +48,8 @@
 - `git fame --exclude=paths/to/files,paths/to/other/files` Comma separated paths to exclude from the counts. Default is none.
 - `git fame --order=loc` Order table by `loc`. Available options are: `loc`, `commits` and `files`. Default is `loc`.
 - `git fame --progressbar=1` Should a progressbar be visible during the calculation? Default is `1`.
-<<<<<<< HEAD
 - `git fame --whitespace` Ignore whitespace changes when blaming files. Default is `false`.
-=======
 - `git fame --repository=/path/to/repo` Git repository to be used. Default is the current folder.
->>>>>>> 58631c4d
 
 ### Class
 
@@ -63,24 +60,18 @@
 - **repository** (String) Path to repository.
 - **sort** (String) What should #authors be sorted by? Available options are: `loc`, `commits` and `files`. Default is `loc`.
 - **progressbar** (Boolean) Should a progressbar be shown during the calculation? Default is `false`.
-<<<<<<< HEAD
 - **whitespace** (Boolean) Ignore whitespace changes when blaming files. Default is `false`.
-=======
 - **bytype** (Boolean) Should a breakout of line counts by file type be output? Default is 'false'
 - **exclude** (String) Comma separated paths to exclude from the counts. Default is none.
->>>>>>> 58631c4d
 
 ``` ruby
 repository = GitFame::Base.new({
   sort: "loc",
   repository: "/tmp/repo",
   progressbar: false,
-<<<<<<< HEAD
   whitespace: false
-=======
   bytype: false,
   exclude: "vendor, public/assets"
->>>>>>> 58631c4d
 })
 ```
 
