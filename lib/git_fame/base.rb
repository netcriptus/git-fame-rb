--- conflicted
+++ resolved
@@ -299,13 +299,7 @@
     # Command to be executed at @repository
     # @silent = true wont raise an error on exit code =! 0
     def execute(command, silent = false, &block)
-<<<<<<< HEAD
-      result = Open3.popen2e(command, chdir: @repository) do |_, out, thread|
-        Result.new(out.read.scrub.strip, thread.value.success?)
-      end
-=======
       result = run(command)
->>>>>>> 77a6ebcd
 
       if result.success? or silent
         warn command if @verbose
