require "csv"
require "date"
require_relative "./errors"
require "pp" # TODO: Remove
require_relative "./result"
require_relative "./file"
require "open3"

if RUBY_VERSION.to_f < 2.1
  require "scrub_rb"
end

# TODO: Move this
module GitFame
  class Error < StandardError
  end

  class NothingFound < StandardError
  end
end

module GitFame
  class Base
    include GitFame::Helper
    attr_accessor :file_extensions

    #
    # @args[:repository] String Absolute path to git repository
    # @args[:sort] String What should #authors be sorted by?
    # @args[:bytype] Boolean Should counts be grouped by file extension?
    # @args[:exclude] String Comma-separated list of paths in the repo
    #   which should be excluded
    # @args[:branch] String Branch to run from
    # @args[:after] date after
    # @args[:before] date before
    #
    def initialize(args)
      @default_settings = {
        branch: "master",
        sorting: "loc"
      }
      @progressbar  = args.fetch(:progressbar, false)
      @file_authors = Hash.new { |h,k| h[k] = {} }
      # Create array out of comma separated list
      @exclude = args.fetch(:exclude, "").split(",").
        map{ |path| path.strip.sub(/\A\//, "") }
      @extensions = args.fetch(:extensions, "").split(",")
      # Default sorting option is by loc
      @include = args.fetch(:include, "").split(",")
      @sort = args.fetch(:sort, @default_settings.fetch(:sorting))
      @repository = args.fetch(:repository)
      @bytype = args.fetch(:bytype, false)
      @branch = args.fetch(:branch, default_branch)
      @since = args.fetch(:since, "1970-02-01")
      @until = args.fetch(:until,"now")

      # Figure out what branch the caller is using
      if present?(@branch = args[:branch])
        unless branch_exists?(@branch)
          raise Error, "Branch '#{@branch}' does not exist"
        end
      else
        @branch = default_branch
      end

      # TODO: Validate
      @after = args.fetch(:after, nil)
      @before = args.fetch(:before, nil)

      # Fields that should be visible in the final table
      # Used by #csv_puts, #to_csv and #pretty_puts
      # Format: [ [ :method_on_author, "custom column name" ] ]
      @visible_fields = [
        :name,
        :loc,
        :commits,
        :files,
        [:distribution, "distribution (%)"]
      ]
      @cache = {}
      @file_extensions = []
      @wopt = args.fetch(:whitespace, false) ? "-w" : ""
      @authors = {}
    end

    #
    # Generates pretty output
    #
    def pretty_puts
      extend Hirb::Console
      Hirb.enable({ pager: false })
      puts "\nTotal number of files: #{number_with_delimiter(files)}"
      puts "Total number of lines: #{number_with_delimiter(loc)}"
      puts "Total number of commits: #{number_with_delimiter(commits)}\n"

      table(authors, fields: printable_fields)
    end

    #
    # Prints CSV
    #
    def csv_puts
      puts to_csv
    end

    #
    # Generate csv output
    #
    def to_csv
      CSV.generate do |csv|
        csv << fields
        authors.each do |author|
          csv << fields.map do |f|
            author.send(f)
          end
        end
      end
    end

    #
    # @return Fixnum Total number of files
    # TODO: Rename this
    #
    def files
      file_list.count
    end

    #
    # @return Array list of repo files processed
    #
    def file_list
      populate { current_files(last_revision) }
    end

    #
    # @return the last revision
    #
    def last_revision
      execute("git rev-list -1 --since=#{@since} --until=#{@until} --first-parent #{@branch}") do |result|
        rev_list=result.to_s.split("\n")
        unless present?(rev_list.last)
          raise GitFame::BranchNotFound, "Branch '#{@branch}' does not exist between '#{@since}' and '#{@until}'"
        end
        return rev_list.last
      end
    end

    #
    # @return Fixnum Total number of commits
    #
    def commits
      authors.inject(0) { |result, author| author.raw(:commits) + result }
    end

    #
    # @return Fixnum Total number of lines
    #
    def loc
      authors.inject(0) { |result, author| author.raw(:loc) + result }
    end

    #
    # @return Array<Author> A list of authors
    #
    def authors
      cache(:authors) do
        populate do
          @authors.values.sort_by do |author|
            @sort == "name" ? author.send(@sort) : -1 * author.raw(@sort)
          end
        end
      end
    end

    private

    # Populates @authors and with data
    # Block is called on every call to populate, but
    # the data is only calculated once
    def populate(&block)
      revision = last_revision
      sincetime =Date.parse(@since).to_time.to_i 
      cache(:populate) do
        all_files = current_files(revision)
        # Display progressbar with the number of files as countdown
        progressbar = init_progressbar(all_files.count)

        # Extract the blame history from all checked in files
        all_files.each do |file|
          progressbar.inc

          # Skip if mimetype can't be decided
          next unless type = Mimer.identify(File.join(@repository, file.path))
          # Binary types isn't very usefull to run git-blame on
          next if type.binary?

          store_file_extension(file)

          execute("git blame -l #{commit_range} #{@wopt} --no-merges --first-parent -- '#{file}'") do |result|
            result.to_s.scan(/(.+)\s+\((.+)\s+\d{4}-\d{2}-\d{2}/).each do |commit, raw_author|
              # This line is not inside the defined commit boundary
              # Indicated by ^<hash>
              next if commit[0] == "^"

<<<<<<< HEAD
          execute("git blame #{revision} #{@wopt} --line-porcelain  -- '#{file}'") do |result|
            # Authors from git blame has to be parsed
            result.to_s.scan(/^author\s(.+?)(?:^.+?)(?:^author-time)\s(\d+)/m).each do |raw_author_time|
              raw_author = raw_author_time.first.strip
=======
>>>>>>> b1e29511
              # Create or find already existing user
              author = fetch(raw_author)
              time = raw_author_time.last.to_i

              if time > sincetime
                # Get author by name and increase the number of loc by 1
                author.inc(:loc, 1)

<<<<<<< HEAD
                # Store the files and authors together
                @file_authors[raw_author][file] ||= 1

                @bytype && author.file_type_counts[file.extname] += 1
              end
=======
              # Store the files and authors together
              associate_file_with_author(author, file)
>>>>>>> b1e29511
            end
          end
        end

        # puts "git shortlog #{commit_range} -se"
        # Get repository summery and update each author accordingly
<<<<<<< HEAD
        execute("git shortlog #{@branch} -se --since=#{@since} --until=#{@until}") do |result|
=======
        execute("git shortlog #{commit_range} --no-merges --first-parent -se") do |result|
>>>>>>> b1e29511
          result.to_s.split("\n").map do |line|
            _, commits, raw_author = line.match(%r{^\s*(\d+)\s+(.+?)\s+<.+?>}).to_a
            author = fetch(raw_author)
            # There might be duplicate authors using git shortlog
            # (same name, different emails). Update already existing authors
            if author.raw(:commits).zero?
              update(raw_author, {
                raw_commits: commits.to_i,
                raw_files: files_from_author(author).count,
                files_list: files_from_author(author)
              })
            else
              # Calculate the number of files edited by users
              files = (author.files_list + files_from_author(author)).uniq
              update(raw_author, {
                raw_commits: commits.to_i + author.raw(:commits),
                raw_files: files.count,
                files_list: files
              })
            end
          end
        end

        progressbar.finish
      end

      block.call
    rescue NothingFound
      block.call
    end

    # Uses the more printable names in @visible_fields
    def printable_fields
      cache(:printable_fields) do
        raw_fields.map do |field|
          field.is_a?(Array) ? field.last : field
        end
      end
    end

    def associate_file_with_author(author, file)
      @file_authors[author][file] ||= 1
      if @bytype
        author.file_type_counts[file.extname] += 1
      end
    end

    # TODO: Shouldn't this be unique?
    def store_file_extension(file)
      @file_extensions << file.extname
    end

    # Check to see if a string is empty (nil or "")
    def blank?(value)
      value.nil? or value.empty?
    end

    def files_from_author(author)
      @file_authors[author].keys
    end

    def present?(value)
      not blank?(value)
    end

    # Includes fields from file extensions
    def raw_fields
      return @visible_fields unless @bytype
      cache(:raw_fields) do
        populate do
          (@visible_fields + file_extensions).uniq
        end
      end
    end

    # Method fields used by #to_csv and #pretty_puts
    def fields
      cache(:fields) do
        raw_fields.map do |field|
          field.is_a?(Array) ? field.first : field
        end
      end
    end

    # Command to be executed at @repository
    # @silent = true wont raise an error on exit code =! 0
    def execute(command, silent = false, &block)
      result = Open3.popen2e(command, chdir: @repository) do |_, out, thread|
        Result.new(out.read.scrub.strip, thread.value.success?)
      end

      if result.success? or silent
        return result unless block
        return block.call(result)
      end
      raise Error, cmd_error_message(command, result.data)
    rescue Errno::ENOENT
      raise Error, cmd_error_message(command, $!.message)
    end

    def cmd_error_message(command, message)
      "Could not run '#{command}' => #{message}"
    end

    # Does @branch exist in the current git repo?
    def branch_exists?(branch)
      execute("git show-ref '#{branch}'", true) do |result|
        result.success?
      end
    end

    # In those cases the users havent defined a branch
    # We try to define it for him/her by
    # 1. check if { @default_settings.fetch(:branch) } exists
    # 1. look at .git/HEAD (basically)
    def default_branch
      if branch_exists?(@default_settings.fetch(:branch))
        return @default_settings.fetch(:branch)
      end

      execute("git rev-parse HEAD | head -1") do |result|
        return result.data.split(" ")[0] if result.success?
      end

      raise Error, "No branch found. Define one using --branch=<branch>"
    end

    # Tries to create an author, unless it already exists in cache
    # User is always updated with the passed @args
    def update(author, args)
      fetch(author).tap do |found|
        args.keys.each do |key|
          found.send("#{key}=", args[key])
        end
      end
    end

    # Fetches user from cache
    def fetch(author)
      name = author.strip
      @authors[name] ||= Author.new({ name: name, parent: self })
    end

    # List all files in current git directory, excluding
    # extensions in @extensions defined by the user
<<<<<<< HEAD
    def current_files(tree_ish)
      if present?(tree_ish) 
        cache(:current_files) do
          execute("git ls-tree -r #{tree_ish} --name-only #{@include}") do |result|
            files = remove_excluded_files(result.to_s.split("\n")).map do |path|
              GitFame::FileUnit.new(path)
            end

            return files if @extensions.empty?
            files.select { |file| @extensions.include?(file.extname) }
          end
=======
    def current_files
      cache(:current_files) do
        execute("git log #{commit_range} --pretty=format: --no-merges --first-parent --name-status | cut -f2- | sort -u") do |result|
          filter_files(result, true)
        end
      end
    rescue NothingFound
      []
    end

    def filter_files(result, filter = false)
      raw_files = result.to_s.split("\n")
      files = remove_excluded_files(raw_files)
      files = keep_included_files(files)
      files = files.map { |file| GitFame::FileUnit.new(file) }
      return files if @extensions.empty?
      files.select { |file| @extensions.include?(file.extname) }
    end

    def commit_range
      blame_opts
    end

    def blame_opts
      cache(:blame_opts) do
        return @branch if blank?(@after) and blank?(@before)

        unless blank?(@after)
          commit1 = execute("git rev-list --after='#{@after}' --first-parent '#{@branch}' --reverse --no-merges | head -1").to_s
          if blank?(commit1)
            raise NothingFound, "Could not find commit close to after=#{@after}"
          end
        end

        unless blank?(@before)
          commit2 = execute("git rev-list --before='#{@before}' --first-parent --no-merges '#{@branch}' | head -1").to_s
          if blank?(commit2)
            raise NothingFound, "Could not find commit close to before=#{@before}"
          end
        end

        if @after and @before
          return [commit1, commit2].join("..")
        end

        if @before
          return commit2
>>>>>>> b1e29511
        end

        return [commit1, @branch].join("..")
      end
    end

    # The block is only called once for every unique key
    # Used to ensure methods are only called once
    def cache(key, &block)
      @cache[key] ||= block.call
    end

    # Removes files excluded by the user
    # Defined using --exclude
    def remove_excluded_files(files)
      return files if @exclude.empty?
      files.reject do |file|
        @exclude.any? { |exclude| file.match(exclude) }
      end
    end

    def keep_included_files(files)
      return files if @include.empty?
      files.select do |file|
        @include.any? { |exclude| file.match(exclude) }
      end
    end

    def init_progressbar(files_count)
      SilentProgressbar.new("GitBlame", files_count, @progressbar)
    end
  end
end<|MERGE_RESOLUTION|>--- conflicted
+++ resolved
@@ -129,20 +129,7 @@
     # @return Array list of repo files processed
     #
     def file_list
-      populate { current_files(last_revision) }
-    end
-
-    #
-    # @return the last revision
-    #
-    def last_revision
-      execute("git rev-list -1 --since=#{@since} --until=#{@until} --first-parent #{@branch}") do |result|
-        rev_list=result.to_s.split("\n")
-        unless present?(rev_list.last)
-          raise GitFame::BranchNotFound, "Branch '#{@branch}' does not exist between '#{@since}' and '#{@until}'"
-        end
-        return rev_list.last
-      end
+      populate { current_files }
     end
 
     #
@@ -178,15 +165,12 @@
     # Block is called on every call to populate, but
     # the data is only calculated once
     def populate(&block)
-      revision = last_revision
-      sincetime =Date.parse(@since).to_time.to_i 
       cache(:populate) do
-        all_files = current_files(revision)
         # Display progressbar with the number of files as countdown
-        progressbar = init_progressbar(all_files.count)
+        progressbar = init_progressbar(current_files.count)
 
         # Extract the blame history from all checked in files
-        all_files.each do |file|
+        current_files.each do |file|
           progressbar.inc
 
           # Skip if mimetype can't be decided
@@ -201,43 +185,21 @@
               # This line is not inside the defined commit boundary
               # Indicated by ^<hash>
               next if commit[0] == "^"
-
-<<<<<<< HEAD
-          execute("git blame #{revision} #{@wopt} --line-porcelain  -- '#{file}'") do |result|
-            # Authors from git blame has to be parsed
-            result.to_s.scan(/^author\s(.+?)(?:^.+?)(?:^author-time)\s(\d+)/m).each do |raw_author_time|
-              raw_author = raw_author_time.first.strip
-=======
->>>>>>> b1e29511
               # Create or find already existing user
               author = fetch(raw_author)
-              time = raw_author_time.last.to_i
-
-              if time > sincetime
-                # Get author by name and increase the number of loc by 1
-                author.inc(:loc, 1)
-
-<<<<<<< HEAD
-                # Store the files and authors together
-                @file_authors[raw_author][file] ||= 1
-
-                @bytype && author.file_type_counts[file.extname] += 1
-              end
-=======
+
+              # Get author by name and increase the number of loc by 1
+              author.inc(:loc, 1)
+
               # Store the files and authors together
               associate_file_with_author(author, file)
->>>>>>> b1e29511
             end
           end
         end
 
         # puts "git shortlog #{commit_range} -se"
         # Get repository summery and update each author accordingly
-<<<<<<< HEAD
-        execute("git shortlog #{@branch} -se --since=#{@since} --until=#{@until}") do |result|
-=======
         execute("git shortlog #{commit_range} --no-merges --first-parent -se") do |result|
->>>>>>> b1e29511
           result.to_s.split("\n").map do |line|
             _, commits, raw_author = line.match(%r{^\s*(\d+)\s+(.+?)\s+<.+?>}).to_a
             author = fetch(raw_author)
@@ -383,19 +345,6 @@
 
     # List all files in current git directory, excluding
     # extensions in @extensions defined by the user
-<<<<<<< HEAD
-    def current_files(tree_ish)
-      if present?(tree_ish) 
-        cache(:current_files) do
-          execute("git ls-tree -r #{tree_ish} --name-only #{@include}") do |result|
-            files = remove_excluded_files(result.to_s.split("\n")).map do |path|
-              GitFame::FileUnit.new(path)
-            end
-
-            return files if @extensions.empty?
-            files.select { |file| @extensions.include?(file.extname) }
-          end
-=======
     def current_files
       cache(:current_files) do
         execute("git log #{commit_range} --pretty=format: --no-merges --first-parent --name-status | cut -f2- | sort -u") do |result|
@@ -416,11 +365,7 @@
     end
 
     def commit_range
-      blame_opts
-    end
-
-    def blame_opts
-      cache(:blame_opts) do
+      cache(:commit_range) do
         return @branch if blank?(@after) and blank?(@before)
 
         unless blank?(@after)
@@ -443,7 +388,6 @@
 
         if @before
           return commit2
->>>>>>> b1e29511
         end
 
         return [commit1, @branch].join("..")
