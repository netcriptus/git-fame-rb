require "csv"
require "date"
require_relative "./errors"
require_relative "./result"
require_relative "./file"
require "open3"

if RUBY_VERSION.to_f < 2.1
  require "scrub_rb"
end

module GitFame
  class Base
    include GitFame::Helper
    attr_accessor :file_extensions

    #
    # @args[:repository] String Absolute path to git repository
    # @args[:sort] String What should #authors be sorted by?
    # @args[:bytype] Boolean Should counts be grouped by file extension?
    # @args[:exclude] String Comma-separated list of paths in the repo
    #   which should be excluded
    # @args[:branch] String Branch to run from
    # @args[:since] date since
    # @args[:until] date until
    #
    def initialize(args)
      @default_settings = {
        branch: "master",
        sorting: "loc"
      }
      @progressbar  = args.fetch(:progressbar, false)
      @file_authors = Hash.new { |h,k| h[k] = {} }
<<<<<<< HEAD
      @since = '1970-01-01'
      @until = 'now'
      args.keys.each do |name|
        instance_variable_set "@" + name.to_s, args[name]
=======
      # Create array out of comma separated list
      @exclude = args.fetch(:exclude, "").split(",").
        map{ |path| path.strip.sub(/\A\//, "") }
      @extensions = args.fetch(:extensions, "").split(",")
      # Default sorting option is by loc
      @include = args.fetch(:include, "")
      @sort = args.fetch(:sort, @default_settings.fetch(:sorting))
      @repository = args.fetch(:repository)
      @bytype = args.fetch(:bytype, false)
      @branch = args.fetch(:branch, default_branch)

      # Figure out what branch the caller is using
      if present?(@branch = args[:branch])
        unless branch_exists?(@branch)
          raise GitFame::BranchNotFound, "Branch '#{@branch}' does not exist"
        end
      else
        @branch = default_branch
>>>>>>> b50d51bd
      end

      # Fields that should be visible in the final table
      # Used by #csv_puts, #to_csv and #pretty_puts
      # Format: [ [ :method_on_author, "custom column name" ] ]
      @visible_fields = [
        :name,
        :loc,
        :commits,
        :files,
        [:distribution, "distribution (%)"]
      ]
      @cache = {}
      @file_extensions = []
      @wopt = args.fetch(:whitespace, false) ? "-w" : ""
      @authors = {}
    end

    #
    # Generates pretty output
    #
    def pretty_puts
      extend Hirb::Console
      Hirb.enable({ pager: false })
      puts "\nTotal number of files: #{number_with_delimiter(files)}"
      puts "Total number of lines: #{number_with_delimiter(loc)}"
      puts "Total number of commits: #{number_with_delimiter(commits)}\n"

      table(authors, fields: printable_fields)
    end

    #
    # Prints CSV
    #
    def csv_puts
      puts to_csv
    end

    #
    # Generate csv output
    #
    def to_csv
      CSV.generate do |csv|
        csv << fields
        authors.each do |author|
          csv << fields.map do |f|
            author.send(f)
          end
        end
      end
    end

    #
    # @return Fixnum Total number of files
    # TODO: Rename this
    #
    def files
      file_list.count
    end

    #
    # @return Array list of repo files processed
    #
    def file_list
      populate { current_files }
    end

    #
    # @return Fixnum Total number of commits
    #
    def commits
      authors.inject(0) { |result, author| author.raw(:commits) + result }
    end

    #
    # @return Fixnum Total number of lines
    #
    def loc
      authors.inject(0) { |result, author| author.raw(:loc) + result }
    end

    #
    # @return Array<Author> A list of authors
    #
    def authors
      cache(:authors) do
        populate do
          @authors.values.sort_by do |author|
            @sort == "name" ? author.send(@sort) : -1 * author.raw(@sort)
          end
        end
      end
    end

    private

    # Populates @authors and @file_extensions with data
    # Block is called on every call to populate, but
    # the data is only calculated once
    def populate(&block)
      cache(:populate) do
        # Display progressbar with the number of files as countdown
        progressbar = init_progressbar(current_files.count)

        # Extract the blame history from all checked in files
        current_files.each do |file|
          progressbar.inc

          # Skip if mimetype can't be decided
          next unless type = Mimer.identify(File.join(@repository, file.path))
          # Binary types isn't very usefull to run git-blame on
          next if type.binary?

          @file_extensions << file.extname

          execute("git blame #{@wopt} --line-porcelain #{@branch} -- '#{file}'") do |result|
            # Authors from git blame has to be parsed
            result.to_s.scan(/^author (.+)$/).each do |raw_author, _|
              # Create or find already existing user
              author = fetch(raw_author)

              # Get author by name and increase the number of loc by 1
              author.inc(:loc, 1)

              # Store the files and authors together
              @file_authors[raw_author][file] ||= 1

              @bytype && author.file_type_counts[file.extname] += 1
            end
          end
        end

        # Get repository summery and update each author accordingly
        execute("git shortlog #{@branch} -se") do |result|
          result.to_s.split("\n").map do |line|
            _, commits, raw_author = line.match(%r{^\s*(\d+)\s+(.+?)\s+<.+?>}).to_a
            author = fetch(raw_author)
            # There might be duplicate authors using git shortlog
            # (same name, different emails). Update already existing authors
            if author.raw(:commits).zero?
              update(raw_author, {
                raw_commits: commits.to_i,
                raw_files: @file_authors[raw_author].keys.count,
                files_list: @file_authors[raw_author].keys
              })
            else
              # Calculate the number of files edited by users
              files = (author.files_list + @file_authors[raw_author].keys).uniq
              update(raw_author, {
                raw_commits: commits.to_i + author.raw(:commits),
                raw_files: files.count,
                files_list: files
              })
            end
          end
        end

        progressbar.finish
      end

      block.call
    end

<<<<<<< HEAD
    #
    # @return Boolean Does the branch exist?
    #
    def branch_exists?
      Dir.chdir(@repository) do
        system "git rev-parse --verify #{@branch} > /dev/null 2>&1"
=======
    # Uses the more printable names in @visible_fields
    def printable_fields
      cache(:printable_fields) do
        raw_fields.map do |field|
          field.is_a?(Array) ? field.last : field
        end
>>>>>>> b50d51bd
      end
    end

    # Check to see if a string is empty (nil or "")
    def blank?(value)
      value.nil? or value.empty?
    end

    def present?(value)
      not blank?(value)
    end

    # Includes fields from file extensions
    def raw_fields
      return @visible_fields unless @bytype
      cache(:raw_fields) do
        populate do
          (@visible_fields + file_extensions).uniq
        end
      end
    end

    # Method fields used by #to_csv and #pretty_puts
    def fields
      cache(:fields) do
        raw_fields.map do |field|
          field.is_a?(Array) ? field.first : field
        end
      end
    end

    # Command to be executed at @repository
    # @silent = true wont raise an error on exit code =! 0
    def execute(command, silent = false, &block)
      result = Open3.popen2e(command, chdir: @repository) do |_, out, thread|
        Result.new(out.read, thread.value.success?)
      end

      return block.call(result) if result.success? or silent
      raise cmd_error_message(command, result.data)
    rescue Errno::ENOENT
      raise cmd_error_message(command, $!.message)
    end

    def cmd_error_message(command, message)
      "Could not run '#{command}' => #{message}"
    end

    # Does @branch exist in the current git repo?
    def branch_exists?(branch)
      execute("git show-ref '#{branch}'", true) do |result|
        result.success?
      end
    end

    # In those cases the users havent defined a branch
    # We try to define it for him/her by
    # 1. check if { @default_settings.fetch(:branch) } exists
    # 1. look at .git/HEAD (basically)
    def default_branch
      if branch_exists?(@default_settings.fetch(:branch))
        return @default_settings.fetch(:branch)
      end

      execute("git rev-parse HEAD") do |result|
        return result.data if result.success?
      end

      raise BranchNotFound.new("No branch found")
    end

    # Tries to create an author, unless it already exists in cache
    # User is always updated with the passed @args
    def update(author, args)
      fetch(author).tap do |found|
        args.keys.each do |key|
          found.send("#{key}=", args[key])
        end
      end
    end

    # Fetches user from cache
    def fetch(author)
      @authors[author] ||= Author.new({ name: author, parent: self })
    end

<<<<<<< HEAD
    #
    # @return GitFame
    #
    def populate
      @_populate ||= begin
        unless branch_exists?
          raise BranchNotFound.new("Does '#{@branch}' exist?")
        end

        since_time = Date.parse(@since).to_time.to_i
        rev_list = execute("git rev-list -1 --since=#{@since} --until=#{@until} --first-parent #{@branch}").split("\n")
        command = "git ls-tree -r #{rev_list.last} --name-only #{@include}"
        command += " | grep \"\\.\\(#{@extensions.join("\\|")}\\)$\"" unless @extensions.empty?
        @files = execute(command).split("\n")
        @file_extensions = []
        remove_excluded_files
        progressbar = SilentProgressbar.new(
          "Blame",
          @files.count,
          @progressbar
        )
        blame_opts = @whitespace ? "-w" : ""
        if !rev_list.nil? && !rev_list.empty?
          @files.each do |file|
            progressbar.inc
            if @bytype
              file_extension = File.extname(file).gsub(/^\./, "")
              file_extension = "unknown" if file_extension.empty?
            end

            unless type = Mimer.identify(File.join(@repository, file))
              next
            end

            if type.binary?
              next
            end

            # only count extensions that aren't binary
            @file_extensions << file_extension

            # a file might not exist in the time frame
            output = execute(
              "git blame #{rev_list.last} #{blame_opts} --line-porcelain -- '#{file}'"
            )
            output.scan(/^author\s(.+?)(?:^.+?)(?:^author-time)\s(\d+)/m).each do |author_time|
              author=author_time.first.split("\n")
              time=author_time.last
              if time.to_i>since_time
                fetch(author.first).raw_loc += 1
                @file_authors[author.first][file] ||= 1
                if @bytype
                  fetch(author.first).
                    file_type_counts[file_extension] += 1
                end
              end
            end
          end
        end

        shortlog_cmd = "git shortlog #{@branch} -se "
        if @since
          shortlog_cmd += ' --since=' + @since
        end
        if @until
          shortlog_cmd += ' --until=' + @until
        end

        execute(shortlog_cmd).split("\n").map do |l|
          _, commits, u = l.match(%r{^\s*(\d+)\s+(.+?)\s+<.+?>}).to_a
          user = fetch(u)
          # Has this user been updated before?
          if user.raw_commits.zero?
            update(u, {
              raw_commits: commits.to_i,
              raw_files: @file_authors[u].keys.count,
              files_list: @file_authors[u].keys
            })
          else
            # Calculate the number of files edited by users
            files = (user.files_list + @file_authors[u].keys).uniq
            update(u, {
              raw_commits: commits.to_i + user.raw_commits,
              raw_files: files.count,
              files_list: files
            })
          end
=======
    # List all files in current git directory, excluding
    # extensions in @extensions defined by the user
    def current_files
      cache(:current_files) do
        execute("git ls-tree -r #{@branch} --name-only #{@include}") do |result|
          files = remove_excluded_files(result.to_s.split("\n")).map do |path|
            GitFame::FileUnit.new(path)
          end

          return files if @extensions.empty?
          files.select { |file| @extensions.include?(file.extname) }
>>>>>>> b50d51bd
        end
      end
    end

    # The block is only called once for every unique key
    # Used to ensure methods are only called once
    def cache(key, &block)
      @cache[key] ||= block.call
    end

    # Removes files excluded by the user
    # Defined using --exclude
    def remove_excluded_files(files)
      return files if @exclude.empty?
      files.reject do |file|
        @exclude.any? { |exclude| file.match(exclude) }
      end
    end

    def init_progressbar(files_count)
      SilentProgressbar.new("GitBlame", files_count, @progressbar)
    end
  end
end<|MERGE_RESOLUTION|>--- conflicted
+++ resolved
@@ -21,8 +21,6 @@
     # @args[:exclude] String Comma-separated list of paths in the repo
     #   which should be excluded
     # @args[:branch] String Branch to run from
-    # @args[:since] date since
-    # @args[:until] date until
     #
     def initialize(args)
       @default_settings = {
@@ -31,12 +29,6 @@
       }
       @progressbar  = args.fetch(:progressbar, false)
       @file_authors = Hash.new { |h,k| h[k] = {} }
-<<<<<<< HEAD
-      @since = '1970-01-01'
-      @until = 'now'
-      args.keys.each do |name|
-        instance_variable_set "@" + name.to_s, args[name]
-=======
       # Create array out of comma separated list
       @exclude = args.fetch(:exclude, "").split(",").
         map{ |path| path.strip.sub(/\A\//, "") }
@@ -47,6 +39,8 @@
       @repository = args.fetch(:repository)
       @bytype = args.fetch(:bytype, false)
       @branch = args.fetch(:branch, default_branch)
+      @since = args.fetch(:since, "1970-02-01")
+      @until = args.fetch(:until,"now")
 
       # Figure out what branch the caller is using
       if present?(@branch = args[:branch])
@@ -55,7 +49,6 @@
         end
       else
         @branch = default_branch
->>>>>>> b50d51bd
       end
 
       # Fields that should be visible in the final table
@@ -120,7 +113,20 @@
     # @return Array list of repo files processed
     #
     def file_list
-      populate { current_files }
+      populate { current_files(last_revision) }
+    end
+
+    #
+    # @return the last revision
+    #
+    def last_revision
+      execute("git rev-list -1 --since=#{@since} --until=#{@until} --first-parent #{@branch}") do |result|
+        rev_list=result.to_s.split("\n")
+        unless present?(rev_list.last)
+          raise GitFame::BranchNotFound, "Branch '#{@branch}' does not exist between '#{@since}' and '#{@until}'"
+        end
+        return rev_list.last
+      end
     end
 
     #
@@ -156,12 +162,15 @@
     # Block is called on every call to populate, but
     # the data is only calculated once
     def populate(&block)
+      revision = last_revision
+      sincetime =Date.parse(@since).to_time.to_i 
       cache(:populate) do
+        all_files = current_files(revision)
         # Display progressbar with the number of files as countdown
-        progressbar = init_progressbar(current_files.count)
+        progressbar = init_progressbar(all_files.count)
 
         # Extract the blame history from all checked in files
-        current_files.each do |file|
+        all_files.each do |file|
           progressbar.inc
 
           # Skip if mimetype can't be decided
@@ -171,25 +180,29 @@
 
           @file_extensions << file.extname
 
-          execute("git blame #{@wopt} --line-porcelain #{@branch} -- '#{file}'") do |result|
+          execute("git blame #{revision} #{@wopt} --line-porcelain  -- '#{file}'") do |result|
             # Authors from git blame has to be parsed
-            result.to_s.scan(/^author (.+)$/).each do |raw_author, _|
+            result.to_s.scan(/^author\s(.+?)(?:^.+?)(?:^author-time)\s(\d+)/m).each do |raw_author_time|
+              raw_author = raw_author_time.first.strip
               # Create or find already existing user
               author = fetch(raw_author)
-
-              # Get author by name and increase the number of loc by 1
-              author.inc(:loc, 1)
-
-              # Store the files and authors together
-              @file_authors[raw_author][file] ||= 1
-
-              @bytype && author.file_type_counts[file.extname] += 1
+              time = raw_author_time.last.to_i
+
+              if time > sincetime
+                # Get author by name and increase the number of loc by 1
+                author.inc(:loc, 1)
+
+                # Store the files and authors together
+                @file_authors[raw_author][file] ||= 1
+
+                @bytype && author.file_type_counts[file.extname] += 1
+              end
             end
           end
         end
 
         # Get repository summery and update each author accordingly
-        execute("git shortlog #{@branch} -se") do |result|
+        execute("git shortlog #{@branch} -se --since=#{@since} --until=#{@until}") do |result|
           result.to_s.split("\n").map do |line|
             _, commits, raw_author = line.match(%r{^\s*(\d+)\s+(.+?)\s+<.+?>}).to_a
             author = fetch(raw_author)
@@ -219,21 +232,12 @@
       block.call
     end
 
-<<<<<<< HEAD
-    #
-    # @return Boolean Does the branch exist?
-    #
-    def branch_exists?
-      Dir.chdir(@repository) do
-        system "git rev-parse --verify #{@branch} > /dev/null 2>&1"
-=======
     # Uses the more printable names in @visible_fields
     def printable_fields
       cache(:printable_fields) do
         raw_fields.map do |field|
           field.is_a?(Array) ? field.last : field
         end
->>>>>>> b50d51bd
       end
     end
 
@@ -320,107 +324,19 @@
       @authors[author] ||= Author.new({ name: author, parent: self })
     end
 
-<<<<<<< HEAD
-    #
-    # @return GitFame
-    #
-    def populate
-      @_populate ||= begin
-        unless branch_exists?
-          raise BranchNotFound.new("Does '#{@branch}' exist?")
-        end
-
-        since_time = Date.parse(@since).to_time.to_i
-        rev_list = execute("git rev-list -1 --since=#{@since} --until=#{@until} --first-parent #{@branch}").split("\n")
-        command = "git ls-tree -r #{rev_list.last} --name-only #{@include}"
-        command += " | grep \"\\.\\(#{@extensions.join("\\|")}\\)$\"" unless @extensions.empty?
-        @files = execute(command).split("\n")
-        @file_extensions = []
-        remove_excluded_files
-        progressbar = SilentProgressbar.new(
-          "Blame",
-          @files.count,
-          @progressbar
-        )
-        blame_opts = @whitespace ? "-w" : ""
-        if !rev_list.nil? && !rev_list.empty?
-          @files.each do |file|
-            progressbar.inc
-            if @bytype
-              file_extension = File.extname(file).gsub(/^\./, "")
-              file_extension = "unknown" if file_extension.empty?
-            end
-
-            unless type = Mimer.identify(File.join(@repository, file))
-              next
-            end
-
-            if type.binary?
-              next
-            end
-
-            # only count extensions that aren't binary
-            @file_extensions << file_extension
-
-            # a file might not exist in the time frame
-            output = execute(
-              "git blame #{rev_list.last} #{blame_opts} --line-porcelain -- '#{file}'"
-            )
-            output.scan(/^author\s(.+?)(?:^.+?)(?:^author-time)\s(\d+)/m).each do |author_time|
-              author=author_time.first.split("\n")
-              time=author_time.last
-              if time.to_i>since_time
-                fetch(author.first).raw_loc += 1
-                @file_authors[author.first][file] ||= 1
-                if @bytype
-                  fetch(author.first).
-                    file_type_counts[file_extension] += 1
-                end
-              end
-            end
-          end
-        end
-
-        shortlog_cmd = "git shortlog #{@branch} -se "
-        if @since
-          shortlog_cmd += ' --since=' + @since
-        end
-        if @until
-          shortlog_cmd += ' --until=' + @until
-        end
-
-        execute(shortlog_cmd).split("\n").map do |l|
-          _, commits, u = l.match(%r{^\s*(\d+)\s+(.+?)\s+<.+?>}).to_a
-          user = fetch(u)
-          # Has this user been updated before?
-          if user.raw_commits.zero?
-            update(u, {
-              raw_commits: commits.to_i,
-              raw_files: @file_authors[u].keys.count,
-              files_list: @file_authors[u].keys
-            })
-          else
-            # Calculate the number of files edited by users
-            files = (user.files_list + @file_authors[u].keys).uniq
-            update(u, {
-              raw_commits: commits.to_i + user.raw_commits,
-              raw_files: files.count,
-              files_list: files
-            })
-          end
-=======
     # List all files in current git directory, excluding
     # extensions in @extensions defined by the user
-    def current_files
-      cache(:current_files) do
-        execute("git ls-tree -r #{@branch} --name-only #{@include}") do |result|
-          files = remove_excluded_files(result.to_s.split("\n")).map do |path|
-            GitFame::FileUnit.new(path)
-          end
-
-          return files if @extensions.empty?
-          files.select { |file| @extensions.include?(file.extname) }
->>>>>>> b50d51bd
+    def current_files(tree_ish)
+      if present?(tree_ish) 
+        cache(:current_files) do
+          execute("git ls-tree -r #{tree_ish} --name-only #{@include}") do |result|
+            files = remove_excluded_files(result.to_s.split("\n")).map do |path|
+              GitFame::FileUnit.new(path)
+            end
+
+            return files if @extensions.empty?
+            files.select { |file| @extensions.include?(file.extname) }
+          end
         end
       end
     end
